--- conflicted
+++ resolved
@@ -395,18 +395,11 @@
         | `Error e -> log c "Error: %s" (Flow.error_message e); Lwt.return_unit
         | #Nat.t as out ->
           let dest_ports = dest_ports bootvar in
-<<<<<<< HEAD
-          C.log c "Beginning inbound NAT mode.";
-          C.log c (Printf.sprintf "Listening on %s." (Ipaddr.V4.to_string ip_in));
-          Nat.connect c ~ip:(Ipaddr.V4 ip_in) ~flow_ip:(Some (Ipaddr.V4 ip_out))
-            ~dest_ports ~dest_ip:(Ipaddr.V4 dest_ip) (`Net (n_in, Stack.ipv4 s_in)) out
-=======
           let nat_connect ()  =
-	    Nat.connect c ~ip:ip_in ~flow_ip:(Some ip_out) ~dest_ports ~dest_ip
-	      (`Net (n_in, Stack.ipv4 s_in)) out
-	  in
-	  Lwt.join [ im_ready c; nat_connect ()]
->>>>>>> 1a3b262a
+            Nat.connect c ~ip:(Ipaddr.V4 ip_in) ~flow_ip:(Some (Ipaddr.V4 ip_out))
+              ~dest_ports ~dest_ip:(Ipaddr.V4 dest_ip) (`Net (n_in, Stack.ipv4 s_in)) out
+          in
+          Lwt.join [ im_ready c; nat_connect ()]
       end
     | `TCP -> begin
         let dest_ports =
@@ -437,7 +430,7 @@
           Printf.printf "Listening to TLS, port %d\n" port
         in
         List.iter begin_listen (dest_ports);
-	Lwt.join [ im_ready c; Stack.listen s_in]
+        Lwt.join [ im_ready c; Stack.listen s_in]
       end
     | `UNKNOWN s -> fail "%s: listen mode unknown" s
     | `NOT_SET   -> fail "'listen_mode' not set"
